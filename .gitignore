--- conflicted
+++ resolved
@@ -1,8 +1,4 @@
-<<<<<<< HEAD
-*.html
-=======
 .idea/*
->>>>>>> 1bef83fb
 *.doc
 *.rar
 doc/html/
