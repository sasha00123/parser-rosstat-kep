--- conflicted
+++ resolved
@@ -2,53 +2,14 @@
 from collections import OrderedDict as odict
 import io
 from pathlib import Path
-from unittest.mock import mock_open
 from tempfile import NamedTemporaryFile
 
 
 from csv2df.reader import yield_csv_rows, to_rows, filter_csv_rows, open_csv
 from csv2df.reader import get_year, is_year, Row, RowStack
 from csv2df.reader import Reader
-from csv2df.specification import Specification
-
-
-<<<<<<< HEAD
-OS_Specific_Path = type(Path())
-
-
-class MockPath1(OS_Specific_Path):
-    # EP: it is an interesting inspection of the parameters involved
-    def open(self, mode='r', buffering=-1, encoding=None,
-             errors=None, newline=None):
-        # EP: True is better than a string
-        return True
-
-
-class Test_open_csv_submitted_version_after_adding_setup_and_rename:
-
-    def setup_method(self):
-        self.path_good = MockPath1()
-        self.path_bad = "This is not pathlib.Path, this is a string"
-
-    def test_error_on_wrong_instance(self):
-        with pytest.raises(TypeError):
-            open_csv(self.path_bad)
-
-    def test_open_is_called(self):
-        assert open_csv(self.path_good) is True
-
-# Exmple of a mock with mock_open, can be fed in to test above in setup
-# EP: drawback - any args to m seem to suffice
-
-
-class MockPath2(type(Path())):
-    def open(self, *arg, **kwarg):
-        m = mock_open()
-        return m(*arg, **kwarg)
-
-
-=======
->>>>>>> 2abe2d50
+
+
 @pytest.fixture
 def temp_path():
     with NamedTemporaryFile() as f:
@@ -57,10 +18,7 @@
     p.write_text("abc\n123")
     return p
 
-<<<<<<< HEAD
-
-=======
->>>>>>> 2abe2d50
+
 class Test_open_csv:
 
     def test_on_string_argument_raises_TypeError(self):
@@ -73,17 +31,12 @@
 
     def test_on_Path_provides_readable_input(self, temp_path):
         with open_csv(temp_path) as f:
-<<<<<<< HEAD
-            assert f.readlines() == ['abc\n', '123']
-=======
             assert f.readlines() == ["abc\n", "123"]
->>>>>>> 2abe2d50
-
 
 # TODO: implement tests
 @pytest.mark.skip("Only a sceleton.")
 def test_reader():
-    assert 0
+    assert Reader()
 
 
 junk_string = "________\n\n\t\t\t"
