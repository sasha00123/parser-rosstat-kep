--- conflicted
+++ resolved
@@ -4,11 +4,7 @@
 
 from kep.csv2df.parser import extract_tables
 from kep.csv2df.row_model import Row
-<<<<<<< HEAD
-from kep.csv2df.row_stack import Popper
-=======
 from kep.csv2df.reader import Popper
->>>>>>> 2743e624
 from kep.csv2df.util.label import make_label
 
 
@@ -181,29 +177,11 @@
         self.units = units
 
     def append(self, commands, boundaries, reader=None):         
-<<<<<<< HEAD
-        pdef = Def(commands, self.units, boundaries, reader) 
-        self.segments.append(pdef)
-
-    def attach_data(self, csv_text):
-        """Yield CSV segments and corresponding parsing definitons.
-
-        Yield CSV segments as Row() instances and corresponding
-        parsing definitons based on *spec* parsing specification.
-
-        Args:
-            spec: parsing specification as spec.Specification() instance
-
-        Yields:
-            Parsing definiton with a *csv_segment* assigned. 
-        """
-=======
         pdef = Def(commands=commands, units=self.units, boundaries=boundaries, reader=reader) 
         self.segments.append(pdef)
 
     def attach_data(self, csv_text: str):
         """Break *csv_text* into segments using self.segments boundaries."""
->>>>>>> 2743e624
         stack = Popper(csv_text) 
         for pdef in self.segments:
             start, end = pdef.get_bounds(stack.rows)
