--- conflicted
+++ resolved
@@ -5,18 +5,11 @@
 
 from collections import OrderedDict as odict
 from enum import Enum, unique
-<<<<<<< HEAD
-
-import kep.csv2df.util.row_splitter as splitter
-from kep.csv2df.row_model import Row
-from kep.csv2df.row_stack import text_to_list
-=======
 import pandas as pd
 
 import kep.csv2df.util.row_splitter as splitter
 from kep.csv2df.row_model import Row
 from kep.csv2df.reader import text_to_list
->>>>>>> 2743e624
 from kep.csv2df.util.label import make_label
 from kep.csv2df.util.to_float import to_float
 
@@ -41,22 +34,6 @@
 
 
 def parse_tables(tables, pdef):
-<<<<<<< HEAD
-    # assign reader function
-    tables = [t.set_splitter(pdef.reader) for t in tables]
-    # parse tables to obtain labels - set label and splitter
-    tables = [t.set_label(pdef.mapper, pdef.units) for t in tables]
-    # assign trailing units
-
-    def fix_multitable_units(tables):
-        """For tables without *varname* - copy *varname* from previous table.
-           Applies to tables where all rows are known rows.
-        """
-        for prev_table, table in zip(tables, tables[1:]):
-            if table.varname is None and not table.has_unknown_lines():
-                table.varname = prev_table.varname
-    fix_multitable_units(tables)
-=======
     tables = list(tables)
     # assign reader function
     # parse tables to obtain labels - set label and splitter    
@@ -68,7 +45,6 @@
     for prev_table, table in zip(tables, tables[1:]):
         if table.varname is None and not table.has_unknown_lines():
             table.varname = prev_table.varname
->>>>>>> 2743e624
     return tables
 
 
@@ -141,12 +117,6 @@
 class Table:
     """Representation of CSV table, has headers and datarows."""
 
-<<<<<<< HEAD
-    KNOWN = "+"
-    UNKNOWN = "-"
-
-=======
->>>>>>> 2743e624
     def __init__(self, headers, datarows):
         self.headers = headers
         self.datarows = datarows
@@ -155,13 +125,8 @@
         self.varname = None
         self.unit = None
         self.datapoints = []
-<<<<<<< HEAD
-        # header indicator
-        self.lines = odict((Row(row).name, self.UNKNOWN) for row in headers)
-=======
         # prasing progress indicator
         self.progress = HeaderParsingProgress(headers)
->>>>>>> 2743e624
 
     @property
     def coln(self):
@@ -174,20 +139,11 @@
             varname = r.get_varname(varnames_dict)
             if varname:
                 self.varname = varname
-<<<<<<< HEAD
-                self.lines[Row(row).name] = self.KNOWN
-            unit = r.get_unit(units_dict)
-            if unit:
-                self.unit = unit
-                self.lines[Row(row).name] = self.KNOWN
-        return self
-=======
                 self.progress.set_as_known(r.name)
             unit = r.get_unit(units_dict)
             if unit:
                 self.unit = unit
                 self.progress.set_as_known(r.name)
->>>>>>> 2743e624
 
     def set_splitter(self, reader):
         key = reader or self.coln
@@ -212,21 +168,12 @@
         return self.headers == x.headers and self.datarows == x.datarows
 
     def __str__(self):
-<<<<<<< HEAD
-        show = ["Table {} ({} columns)".format(self.label, self.coln),
-                '\n'.join(["{} <{}>".format(v, k)
-                           for k, v in self.lines.items()]),
-                '\n'.join([str(row) for row in self.datarows])
-               ]
-        return "\n".join(show)
-=======
         def join(items):
             return '\n'.join([str(x) for x in items])
         _title = "Table {} ({} columns)".format(self.label, self.coln)
         _header = join(self.progress.printable)
         _data = join(self.datarows)
         return join([_title, _header, _data])
->>>>>>> 2743e624
 
     def __repr__(self):
         return "Table(\n    headers={},\n    datarows={})" \
@@ -259,12 +206,6 @@
                     yield self.make_datapoint(val, time_stamp, 'm')
 
 
-<<<<<<< HEAD
-import pandas as pd
-
-
-=======
->>>>>>> 2743e624
 def timestamp_annual(year):
     return pd.Timestamp(year, 12, 31)
 
@@ -279,11 +220,8 @@
 
 
 if __name__ == "__main__":  # pragma: no cover
-<<<<<<< HEAD
-=======
     # example 1
 
->>>>>>> 2743e624
     DOC = """Объем ВВП, млрд.рублей / Gross domestic product, bln rubles
 1999	4823	901	1102	1373	1447
 2000	7306	1527	1697	2038	2044"""
@@ -314,21 +252,6 @@
                              'label': 'GDP_bln_rub',
                              'time_index': pd.Timestamp('1999-12-31'),
                              'value': 1447}
-<<<<<<< HEAD
-#    [['1. Сводные показатели / Aggregated indicators', '', '', '', '', ''],
-# ['1.1. Валовой внутренний продукт1) / Gross domestic product1)',
-#  '',
-#  '',
-#  '',
-#  '',
-#  ''],
-# ['1.1.1. Объем ВВП, млрд.рублей /GDP, bln rubles', '', '', '', '', ''],
-# ['1999', '4823', '901', '1102', '1373', '1447'],
-# ['2000', '7306', '1527', '1697', '2038', '2044'],
-# ['2001', '8944', '1901', '2105', '2488', '2450'],
-# ['2002', '10831', '2262', '2529', '3013', '3027'],]
-    
-=======
    
     # example 2
     DOC = """	Год Year	Кварталы / Quarters	Янв. Jan.	Фев. Feb.	Март Mar.	Апр. Apr.	Май May	Июнь June	Июль July	Август Aug.	Сент. Sept.	Окт. Oct.	Нояб. Nov.	Дек. Dec.			
@@ -435,5 +358,4 @@
     # result
     for t in tables:
         assert t.varname == 'INVESTMENT'
-        assert t.unit in units.values()
->>>>>>> 2743e624
+        assert t.unit in units.values()