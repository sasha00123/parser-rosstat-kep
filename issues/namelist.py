<<<<<<< HEAD
import re

NAMES = [
    "BRENT",
    "CPI_ALCOHOL_rog",
    "CPI_FOOD_rog",
    "CPI_NONFOOD_rog",
    "CPI_rog",
    "CPI_SERVICES_rog",
    "EXPORT_GOODS_bln_usd",
    "GDP_bln_rub",
    "GDP_yoy",
    "GOV_EXPENSE_CONSOLIDATED_bln_rub",
    "GOV_EXPENSE_FEDERAL_bln_rub",
    "GOV_EXPENSE_SUBFEDERAL_bln_rub",
    "GOV_REVENUE_CONSOLIDATED_bln_rub",
    "GOV_REVENUE_FEDERAL_bln_rub",
    "GOV_REVENUE_SUBFEDERAL_bln_rub",
    "GOV_SURPLUS_FEDERAL_bln_rub",
    "GOV_SURPLUS_SUBFEDERAL_bln_rub",
    "IMPORT_GOODS_bln_usd",
    "INDPRO_rog",
    "INDPRO_yoy",
    "INVESTMENT_bln_rub",
    "INVESTMENT_rog",
    "INVESTMENT_yoy",
    "RETAIL_SALES_bln_rub",
    "RETAIL_SALES_FOOD_bln_rub",
    "RETAIL_SALES_FOOD_rog",
    "RETAIL_SALES_FOOD_yoy",
    "RETAIL_SALES_NONFOOD_bln_rub",
    "RETAIL_SALES_NONFOOD_rog",
    "RETAIL_SALES_NONFOOD_yoy",
    "RETAIL_SALES_rog",
    "RETAIL_SALES_yoy",
    "TRANSPORT_FREIGHT_bln_tkm",
    "UNEMPL_pct",
    "USDRUR_CB",
    "UST_10YEAR",
    "UST_1MONTH",
    "UST_1YEAR",
    "UST_20YEAR",
    "UST_2YEAR",
    "UST_30YEAR",
    "UST_3MONTH",
    "UST_3YEAR",
    "UST_5YEAR",
    "UST_6MONTH",
    "UST_7YEAR",
    "WAGE_NOMINAL_rub",
    "WAGE_REAL_rog",
    "WAGE_REAL_yoy"
]

=======
>>>>>>> 0ce363e6
# part of issue https://github.com/mini-kep/db/blob/master/doc/listing.md

import itertools
import fnmatch

NAMES = [
    "BRENT",
    "CPI_ALCOHOL_rog",
    "CPI_FOOD_rog",
    "CPI_NONFOOD_rog",
    "CPI_rog",
    "CPI_SERVICES_rog",
    "EXPORT_GOODS_bln_usd",
    "GDP_bln_rub",
    "GDP_yoy",
    "GOV_EXPENSE_CONSOLIDATED_bln_rub",
    "GOV_EXPENSE_FEDERAL_bln_rub",
    "GOV_EXPENSE_SUBFEDERAL_bln_rub",
    "GOV_REVENUE_CONSOLIDATED_bln_rub",
    "GOV_REVENUE_FEDERAL_bln_rub",
    "GOV_REVENUE_SUBFEDERAL_bln_rub",
    "GOV_SURPLUS_FEDERAL_bln_rub",
    "GOV_SURPLUS_SUBFEDERAL_bln_rub",
    "IMPORT_GOODS_bln_usd",
    "INDPRO_rog",
    "INDPRO_yoy",
    "INVESTMENT_bln_rub",
    "INVESTMENT_rog",
    "INVESTMENT_yoy",
    "RETAIL_SALES_bln_rub",
    "RETAIL_SALES_FOOD_bln_rub",
    "RETAIL_SALES_FOOD_rog",
    "RETAIL_SALES_FOOD_yoy",
    "RETAIL_SALES_NONFOOD_bln_rub",
    "RETAIL_SALES_NONFOOD_rog",
    "RETAIL_SALES_NONFOOD_yoy",
    "RETAIL_SALES_rog",
    "RETAIL_SALES_yoy",
    "TRANSPORT_FREIGHT_bln_tkm",
    "UNEMPL_pct",
    "USDRUR_CB",
    "UST_10YEAR",
    "UST_1MONTH",
    "UST_1YEAR",
    "UST_20YEAR",
    "UST_2YEAR",
    "UST_30YEAR",
    "UST_3MONTH",
    "UST_3YEAR",
    "UST_5YEAR",
    "UST_6MONTH",
    "UST_7YEAR",
    "WAGE_NOMINAL_rub",
    "WAGE_REAL_rog",
    "WAGE_REAL_yoy"
]

<<<<<<< HEAD

# TODO 1: make a selection function that produces a list of
#       variable names based on regex or variable head
=======
>>>>>>> 0ce363e6

def extract_varname(label):
    words = label.split('_')
    return '_'.join(itertools.takewhile(lambda word: word.isupper(), words))

<<<<<<< HEAD
# TODO 2: write tests for the fucntion using the guidelines
#         <https://github.com/mini-kep/guidelines/blob/master/testing.md>


def make_regex(patterns):
    matched = []
    base_regex = re.compile('([A-Z]+_?)+')
    for p in patterns:
        match = base_regex.match(p)
        matched.append(match.group())
    return '|'.join(matched)
    # 1. get_re() - это 'не вынести регекс в отдельную функцию'
    #    make_regex() делает что-то полезное с законченной зоно ответственности
    #    + ее можно тестировать
    # 2. небольшой костыль был: 
    #    search = search[:-1]
    #    если что-то надо с хвоста отрезать - непрвильно объединение сделали
    # 3. теперь галвный вопрос - зачем это делалось?
    
assert make_regex(['WAGE_*', 'UNEMPL']) == 'WAGE_|UNEMPL'
    
    

def make_namelist(patterns, names=NAMES):
    namelist = []
    regex = re.compile(make_regex(patterns))
    for name in names:
        hit = regex.search(name)
        if hit:
            namelist.append(name)
    return namelist




labor = make_namelist(concepts['labor'])
assert set(labor) == set(["WAGE_NOMINAL_rub",
                          "WAGE_REAL_rog",
                          "WAGE_REAL_yoy",
                          "UNEMPL_pct"
                          ])
=======
def is_matched(name, pat):
    varhead = extract_varname(name)
    return fnmatch.fnmatch(varhead, pat)

def make_namelist(patterns, names):
    return sorted([name for pat in patterns for name in names 
                   if is_matched(name, pat)])
                
if __name__ == '__main__':       
    # https://github.com/mini-kep/db/blob/master/doc/listing.md
    from collections import OrderedDict
    concepts = OrderedDict()
    concepts.update({'GDP': ['GDP*']}) 
    concepts.update({'Output': ['IND*', 'TRANSPORT_FREIGHT']}) 
    concepts.update({'Prices': ['CPI*']}) 
    concepts.update({'Retail trade': ['CPI*']}) 
    concepts.update({'Government - revenue': ['GOV_REVENUE*']}) 
    concepts.update({'Government - spending': ['GOV_EXP*']}) 
    concepts.update({'Government - surplus': ['GOV_SURPLUS*']}) 
    concepts.update({'Labour': ['WAGE_*', 'UNEMPL']}) 
    concepts.update({'Exchange rate': ['USDRUR*']}) 
    concepts.update({'Global': ['UST*', 'BRENT']})
    print(concepts)
>>>>>>> 0ce363e6
<|MERGE_RESOLUTION|>--- conflicted
+++ resolved
@@ -1,60 +1,3 @@
-<<<<<<< HEAD
-import re
-
-NAMES = [
-    "BRENT",
-    "CPI_ALCOHOL_rog",
-    "CPI_FOOD_rog",
-    "CPI_NONFOOD_rog",
-    "CPI_rog",
-    "CPI_SERVICES_rog",
-    "EXPORT_GOODS_bln_usd",
-    "GDP_bln_rub",
-    "GDP_yoy",
-    "GOV_EXPENSE_CONSOLIDATED_bln_rub",
-    "GOV_EXPENSE_FEDERAL_bln_rub",
-    "GOV_EXPENSE_SUBFEDERAL_bln_rub",
-    "GOV_REVENUE_CONSOLIDATED_bln_rub",
-    "GOV_REVENUE_FEDERAL_bln_rub",
-    "GOV_REVENUE_SUBFEDERAL_bln_rub",
-    "GOV_SURPLUS_FEDERAL_bln_rub",
-    "GOV_SURPLUS_SUBFEDERAL_bln_rub",
-    "IMPORT_GOODS_bln_usd",
-    "INDPRO_rog",
-    "INDPRO_yoy",
-    "INVESTMENT_bln_rub",
-    "INVESTMENT_rog",
-    "INVESTMENT_yoy",
-    "RETAIL_SALES_bln_rub",
-    "RETAIL_SALES_FOOD_bln_rub",
-    "RETAIL_SALES_FOOD_rog",
-    "RETAIL_SALES_FOOD_yoy",
-    "RETAIL_SALES_NONFOOD_bln_rub",
-    "RETAIL_SALES_NONFOOD_rog",
-    "RETAIL_SALES_NONFOOD_yoy",
-    "RETAIL_SALES_rog",
-    "RETAIL_SALES_yoy",
-    "TRANSPORT_FREIGHT_bln_tkm",
-    "UNEMPL_pct",
-    "USDRUR_CB",
-    "UST_10YEAR",
-    "UST_1MONTH",
-    "UST_1YEAR",
-    "UST_20YEAR",
-    "UST_2YEAR",
-    "UST_30YEAR",
-    "UST_3MONTH",
-    "UST_3YEAR",
-    "UST_5YEAR",
-    "UST_6MONTH",
-    "UST_7YEAR",
-    "WAGE_NOMINAL_rub",
-    "WAGE_REAL_rog",
-    "WAGE_REAL_yoy"
-]
-
-=======
->>>>>>> 0ce363e6
 # part of issue https://github.com/mini-kep/db/blob/master/doc/listing.md
 
 import itertools
@@ -110,62 +53,11 @@
     "WAGE_NOMINAL_rub",
     "WAGE_REAL_rog",
     "WAGE_REAL_yoy"
-]
-
-<<<<<<< HEAD
-
-# TODO 1: make a selection function that produces a list of
-#       variable names based on regex or variable head
-=======
->>>>>>> 0ce363e6
 
 def extract_varname(label):
     words = label.split('_')
     return '_'.join(itertools.takewhile(lambda word: word.isupper(), words))
 
-<<<<<<< HEAD
-# TODO 2: write tests for the fucntion using the guidelines
-#         <https://github.com/mini-kep/guidelines/blob/master/testing.md>
-
-
-def make_regex(patterns):
-    matched = []
-    base_regex = re.compile('([A-Z]+_?)+')
-    for p in patterns:
-        match = base_regex.match(p)
-        matched.append(match.group())
-    return '|'.join(matched)
-    # 1. get_re() - это 'не вынести регекс в отдельную функцию'
-    #    make_regex() делает что-то полезное с законченной зоно ответственности
-    #    + ее можно тестировать
-    # 2. небольшой костыль был: 
-    #    search = search[:-1]
-    #    если что-то надо с хвоста отрезать - непрвильно объединение сделали
-    # 3. теперь галвный вопрос - зачем это делалось?
-    
-assert make_regex(['WAGE_*', 'UNEMPL']) == 'WAGE_|UNEMPL'
-    
-    
-
-def make_namelist(patterns, names=NAMES):
-    namelist = []
-    regex = re.compile(make_regex(patterns))
-    for name in names:
-        hit = regex.search(name)
-        if hit:
-            namelist.append(name)
-    return namelist
-
-
-
-
-labor = make_namelist(concepts['labor'])
-assert set(labor) == set(["WAGE_NOMINAL_rub",
-                          "WAGE_REAL_rog",
-                          "WAGE_REAL_yoy",
-                          "UNEMPL_pct"
-                          ])
-=======
 def is_matched(name, pat):
     varhead = extract_varname(name)
     return fnmatch.fnmatch(varhead, pat)
@@ -189,4 +81,3 @@
     concepts.update({'Exchange rate': ['USDRUR*']}) 
     concepts.update({'Global': ['UST*', 'BRENT']})
     print(concepts)
->>>>>>> 0ce363e6
